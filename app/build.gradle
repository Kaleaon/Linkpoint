--- conflicted
+++ resolved
@@ -24,26 +24,14 @@
         // Enable multidex support for apps with more than 64K methods
         multiDexEnabled true
         
-<<<<<<< HEAD
-        // NDK configuration for native code (temporarily disabled for testing resource conflicts)
-        // ndk {
-        //     abiFilters 'armeabi-v7a', 'arm64-v8a', 'x86', 'x86_64'
-        // }
-        
+        // NDK configuration temporarily disabled to focus on resource conflicts
+        // Will be re-enabled once build system is stable
         // externalNativeBuild {
         //     cmake {
-        //         cppFlags "-std=c++17 -O3 -ffast-math"
+        //         cppFlags "-std=c++20 -O3 -ffast-math"  // Updated to C++20
         //         arguments "-DANDROID_STL=c++_shared"
         //     }
         // }
-=======
-        externalNativeBuild {
-            cmake {
-                cppFlags "-std=c++20 -O3 -ffast-math"  // Updated to C++20
-                arguments "-DANDROID_STL=c++_shared"
-            }
-        }
->>>>>>> e6c34276
     }
 
     // Fix resource conflicts
@@ -67,20 +55,6 @@
             minifyEnabled false
             shrinkResources false
         }
-<<<<<<< HEAD
-    }
-
-    // Resolve resource conflicts
-    packagingOptions {
-        pickFirst '**/libjnidispatch.so'
-        pickFirst '**/libopenjpeg.so'
-        exclude 'META-INF/DEPENDENCIES'
-        exclude 'META-INF/LICENSE*'
-        exclude 'META-INF/NOTICE*'
-        exclude 'META-INF/INDEX.LIST'
-        exclude 'META-INF/io.netty.versions.properties'
-=======
->>>>>>> e6c34276
     }
 
     compileOptions {
@@ -100,26 +74,14 @@
         }
     }
 
-<<<<<<< HEAD
-    // NDK build configuration (temporarily disabled for testing resource conflicts)
-    // externalNativeBuild {
-    //     cmake {
-    //         path "src/main/cpp/CMakeLists.txt"
-    //         version "3.31.5"
-    //     }
-    // }
-=======
     // NDK build configuration - temporarily disabled to focus on resource fixes
+    // Will be re-enabled once build system is stable
     // externalNativeBuild {
     //     cmake {
     //         path "src/main/cpp/CMakeLists.txt"
     //         version "3.22.1"  // Updated CMake version
     //     }
     // }
-
-    // AndroidX migration settings
-    useLibrary 'org.apache.http.legacy'
->>>>>>> e6c34276
 }
 
 dependencies {
@@ -147,11 +109,12 @@
     androidTestImplementation 'androidx.test.ext:junit:1.1.5'
     androidTestImplementation 'androidx.test.espresso:espresso-core:3.5.1'
     
-<<<<<<< HEAD
-    // Global dependency exclusions to prevent conflicts
+    // Comprehensive dependency exclusions to prevent AndroidX conflicts
     configurations.all {
         exclude group: 'org.apache.httpcomponents', module: 'httpclient'
         exclude group: 'commons-logging', module: 'commons-logging'  
+        exclude group: 'android.arch.lifecycle', module: 'common'
+        exclude group: 'com.android.support'  // Exclude entire old support library
         exclude group: 'com.android.support', module: 'support-annotations'
         exclude group: 'com.android.support', module: 'support-v4'
         exclude group: 'com.android.support', module: 'appcompat-v7'
@@ -161,13 +124,5 @@
             force 'androidx.appcompat:appcompat:1.6.1'
             force 'com.google.android.material:material:1.10.0'
         }
-=======
-    // Remove conflicting dependencies
-    configurations.all {
-        exclude group: 'org.apache.httpcomponents', module: 'httpclient'
-        exclude group: 'commons-logging', module: 'commons-logging'
-        exclude group: 'android.arch.lifecycle', module: 'common'
-        exclude group: 'com.android.support'  // Exclude old support library
->>>>>>> e6c34276
     }
 }