cmake_minimum_required(VERSION 3.22.1)

<<<<<<< HEAD
# Project name with modern language specification
project("lumiya-native" LANGUAGES CXX C)

# Modern C++ standard as required
=======
# Project configuration
project("lumiya-native" LANGUAGES CXX C)

# Modern C++ standard for better performance and features
>>>>>>> 1ea7cbfb
set(CMAKE_CXX_STANDARD 20)
set(CMAKE_CXX_STANDARD_REQUIRED ON)
set(CMAKE_EXPORT_COMPILE_COMMANDS ON)

<<<<<<< HEAD
# NDK configuration
set(CMAKE_ANDROID_NDK_TOOLCHAIN_VERSION clang)
set(CMAKE_ANDROID_STL_TYPE c++_shared)

# Platform-specific optimizations as required
if(ANDROID_ABI STREQUAL "arm64-v8a")
    set(OPT_FLAGS "-O3 -ffast-math -march=armv8-a")
elseif(ANDROID_ABI STREQUAL "armeabi-v7a") 
    set(OPT_FLAGS "-O3 -ffast-math -march=armv7-a -mfpu=neon")
endif()

if(DEFINED OPT_FLAGS)
    set(CMAKE_CXX_FLAGS "${CMAKE_CXX_FLAGS} ${OPT_FLAGS}")
    set(CMAKE_C_FLAGS "${CMAKE_C_FLAGS} ${OPT_FLAGS}")
endif()
# Add Basis Universal transcoder sources
set(BASIS_TRANSCODER_SOURCES
    basis_universal/basisu_transcoder.cpp
)
=======
# Platform-specific optimizations
if(ANDROID_ABI STREQUAL "arm64-v8a")
    set(CMAKE_CXX_FLAGS "${CMAKE_CXX_FLAGS} -O3 -ffast-math -march=armv8-a")
elseif(ANDROID_ABI STREQUAL "armeabi-v7a")
    set(CMAKE_CXX_FLAGS "${CMAKE_CXX_FLAGS} -O3 -ffast-math -march=armv7-a -mfpu=neon")
endif()

# NDK configuration
set(CMAKE_ANDROID_NDK_TOOLCHAIN_VERSION clang)
set(CMAKE_ANDROID_STL_TYPE c++_shared)
>>>>>>> 1ea7cbfb

# Available source files only - simplified for core functionality
set(NATIVE_SOURCES
    basis_universal/basisu_transcoder.cpp
    # Temporarily exclude JNI files that have KTX2 dependencies
    # jni/basis_transcoder_jni.cpp
    # jni/openjpeg_basis_integration.cpp
)

# Include directories
include_directories(
<<<<<<< HEAD
    basis_universal
    zstd  # From main branch
=======
    ${CMAKE_CURRENT_SOURCE_DIR}/basis_universal
    ${CMAKE_CURRENT_SOURCE_DIR}/zstd
>>>>>>> 1ea7cbfb
    ${CMAKE_CURRENT_SOURCE_DIR}  # Add root cpp directory so jni/ can find basis_universal/
)

# Preprocessor definitions
add_definitions(
    -DBASISU_SUPPORT_SSE=0
    -DBASISU_SUPPORT_OPENCL=0
    -DBASISU_NO_ITERATOR_DEBUG_LEVEL
<<<<<<< HEAD
    -DBASISD_SUPPORT_KTX2=1  # Enable KTX2 support with proper integration
    -DBASISD_SUPPORT_KTX2_ZSTD=1
    -DANDROID
    -DANDROID_PLATFORM_LEVEL=${ANDROID_PLATFORM_LEVEL}
    -DUSE_OPENGL_ES3=1
    -DNDEBUG  # From main branch
)

# Compiler flags for optimization and warnings
set(CMAKE_CXX_FLAGS "${CMAKE_CXX_FLAGS} -Wall -Wextra")
set(CMAKE_CXX_FLAGS "${CMAKE_CXX_FLAGS} -fno-strict-aliasing")
=======
    -DBASISD_SUPPORT_KTX2=0  # Disable KTX2 until zstd sources are available
    -DANDROID
    -DNDEBUG
)

# Compiler flags
set(CMAKE_CXX_FLAGS "${CMAKE_CXX_FLAGS} -Wall -Wextra -fno-strict-aliasing")
>>>>>>> 1ea7cbfb
set(CMAKE_CXX_FLAGS "${CMAKE_CXX_FLAGS} -fvisibility=hidden -ffunction-sections -fdata-sections")

# Android specific flags
if(ANDROID)
    set(CMAKE_CXX_FLAGS "${CMAKE_CXX_FLAGS} -fPIC")
    
    # Enable dead code elimination
    set(CMAKE_SHARED_LINKER_FLAGS "${CMAKE_SHARED_LINKER_FLAGS} -Wl,--gc-sections")
<<<<<<< HEAD
endif()

# Find required libraries
find_library(log-lib log)
find_library(android-lib android)
find_library(EGL-lib EGL)
find_library(GLESv3-lib GLESv3)

# Vulkan support (optional for modern devices)
if(ANDROID_PLATFORM_LEVEL GREATER_EQUAL 24)
    find_library(vulkan-lib vulkan)
    add_definitions(-DVULKAN_SUPPORT=1)
=======
>>>>>>> 1ea7cbfb
endif()

# Create the shared library (maintain compatibility with existing openjpeg usage)
add_library(
    openjpeg
    SHARED
    ${NATIVE_SOURCES}
)

<<<<<<< HEAD
# Include directories
target_include_directories(${LIBRARY_NAME} PRIVATE
    ${CMAKE_CURRENT_SOURCE_DIR}
    ${CMAKE_CURRENT_SOURCE_DIR}/basis_universal
    ${CMAKE_CURRENT_SOURCE_DIR}/zstd
)
=======
# Find required Android libraries
find_library(log-lib log)
find_library(android-lib android)
>>>>>>> 1ea7cbfb

# Link libraries
target_link_libraries(
    openjpeg
    ${log-lib}
    ${android-lib}
<<<<<<< HEAD
    ${EGL-lib}
    ${GLESv3-lib}
)

# Link Vulkan if available
if(vulkan-lib)
    target_link_libraries(${LIBRARY_NAME} ${vulkan-lib})
endif()

# Compiler definitions
# (Redundant target_compile_definitions removed; definitions are set globally)

# Set target properties for better optimization (from main)
=======
)

# Set target properties for better optimization
>>>>>>> 1ea7cbfb
set_target_properties(openjpeg PROPERTIES
    INTERPROCEDURAL_OPTIMIZATION TRUE
)<|MERGE_RESOLUTION|>--- conflicted
+++ resolved
@@ -1,21 +1,13 @@
 cmake_minimum_required(VERSION 3.22.1)
 
-<<<<<<< HEAD
 # Project name with modern language specification
 project("lumiya-native" LANGUAGES CXX C)
 
-# Modern C++ standard as required
-=======
-# Project configuration
-project("lumiya-native" LANGUAGES CXX C)
-
 # Modern C++ standard for better performance and features
->>>>>>> 1ea7cbfb
 set(CMAKE_CXX_STANDARD 20)
 set(CMAKE_CXX_STANDARD_REQUIRED ON)
 set(CMAKE_EXPORT_COMPILE_COMMANDS ON)
 
-<<<<<<< HEAD
 # NDK configuration
 set(CMAKE_ANDROID_NDK_TOOLCHAIN_VERSION clang)
 set(CMAKE_ANDROID_STL_TYPE c++_shared)
@@ -31,22 +23,6 @@
     set(CMAKE_CXX_FLAGS "${CMAKE_CXX_FLAGS} ${OPT_FLAGS}")
     set(CMAKE_C_FLAGS "${CMAKE_C_FLAGS} ${OPT_FLAGS}")
 endif()
-# Add Basis Universal transcoder sources
-set(BASIS_TRANSCODER_SOURCES
-    basis_universal/basisu_transcoder.cpp
-)
-=======
-# Platform-specific optimizations
-if(ANDROID_ABI STREQUAL "arm64-v8a")
-    set(CMAKE_CXX_FLAGS "${CMAKE_CXX_FLAGS} -O3 -ffast-math -march=armv8-a")
-elseif(ANDROID_ABI STREQUAL "armeabi-v7a")
-    set(CMAKE_CXX_FLAGS "${CMAKE_CXX_FLAGS} -O3 -ffast-math -march=armv7-a -mfpu=neon")
-endif()
-
-# NDK configuration
-set(CMAKE_ANDROID_NDK_TOOLCHAIN_VERSION clang)
-set(CMAKE_ANDROID_STL_TYPE c++_shared)
->>>>>>> 1ea7cbfb
 
 # Available source files only - simplified for core functionality
 set(NATIVE_SOURCES
@@ -58,13 +34,8 @@
 
 # Include directories
 include_directories(
-<<<<<<< HEAD
-    basis_universal
-    zstd  # From main branch
-=======
     ${CMAKE_CURRENT_SOURCE_DIR}/basis_universal
     ${CMAKE_CURRENT_SOURCE_DIR}/zstd
->>>>>>> 1ea7cbfb
     ${CMAKE_CURRENT_SOURCE_DIR}  # Add root cpp directory so jni/ can find basis_universal/
 )
 
@@ -73,27 +44,16 @@
     -DBASISU_SUPPORT_SSE=0
     -DBASISU_SUPPORT_OPENCL=0
     -DBASISU_NO_ITERATOR_DEBUG_LEVEL
-<<<<<<< HEAD
     -DBASISD_SUPPORT_KTX2=1  # Enable KTX2 support with proper integration
     -DBASISD_SUPPORT_KTX2_ZSTD=1
     -DANDROID
     -DANDROID_PLATFORM_LEVEL=${ANDROID_PLATFORM_LEVEL}
     -DUSE_OPENGL_ES3=1
-    -DNDEBUG  # From main branch
+    -DNDEBUG
 )
 
 # Compiler flags for optimization and warnings
-set(CMAKE_CXX_FLAGS "${CMAKE_CXX_FLAGS} -Wall -Wextra")
-set(CMAKE_CXX_FLAGS "${CMAKE_CXX_FLAGS} -fno-strict-aliasing")
-=======
-    -DBASISD_SUPPORT_KTX2=0  # Disable KTX2 until zstd sources are available
-    -DANDROID
-    -DNDEBUG
-)
-
-# Compiler flags
 set(CMAKE_CXX_FLAGS "${CMAKE_CXX_FLAGS} -Wall -Wextra -fno-strict-aliasing")
->>>>>>> 1ea7cbfb
 set(CMAKE_CXX_FLAGS "${CMAKE_CXX_FLAGS} -fvisibility=hidden -ffunction-sections -fdata-sections")
 
 # Android specific flags
@@ -102,7 +62,6 @@
     
     # Enable dead code elimination
     set(CMAKE_SHARED_LINKER_FLAGS "${CMAKE_SHARED_LINKER_FLAGS} -Wl,--gc-sections")
-<<<<<<< HEAD
 endif()
 
 # Find required libraries
@@ -115,8 +74,6 @@
 if(ANDROID_PLATFORM_LEVEL GREATER_EQUAL 24)
     find_library(vulkan-lib vulkan)
     add_definitions(-DVULKAN_SUPPORT=1)
-=======
->>>>>>> 1ea7cbfb
 endif()
 
 # Create the shared library (maintain compatibility with existing openjpeg usage)
@@ -126,43 +83,21 @@
     ${NATIVE_SOURCES}
 )
 
-<<<<<<< HEAD
-# Include directories
-target_include_directories(${LIBRARY_NAME} PRIVATE
-    ${CMAKE_CURRENT_SOURCE_DIR}
-    ${CMAKE_CURRENT_SOURCE_DIR}/basis_universal
-    ${CMAKE_CURRENT_SOURCE_DIR}/zstd
-)
-=======
-# Find required Android libraries
-find_library(log-lib log)
-find_library(android-lib android)
->>>>>>> 1ea7cbfb
-
 # Link libraries
 target_link_libraries(
     openjpeg
     ${log-lib}
     ${android-lib}
-<<<<<<< HEAD
     ${EGL-lib}
     ${GLESv3-lib}
 )
 
 # Link Vulkan if available
 if(vulkan-lib)
-    target_link_libraries(${LIBRARY_NAME} ${vulkan-lib})
+    target_link_libraries(openjpeg ${vulkan-lib})
 endif()
 
-# Compiler definitions
-# (Redundant target_compile_definitions removed; definitions are set globally)
-
-# Set target properties for better optimization (from main)
-=======
-)
-
 # Set target properties for better optimization
->>>>>>> 1ea7cbfb
 set_target_properties(openjpeg PROPERTIES
     INTERPROCEDURAL_OPTIMIZATION TRUE
 )