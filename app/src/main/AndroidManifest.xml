--- conflicted
+++ resolved
@@ -1,7 +1,4 @@
 <?xml version="1.0" encoding="utf-8"?>
-<<<<<<< HEAD
-<manifest xmlns:android="http://schemas.android.com/apk/res/android" package="com.lumiyaviewer.lumiya" android:versionCode="67" android:versionName="3.4.3" platformBuildVersionCode="34" platformBuildVersionName="14.0.0">
-=======
 <manifest xmlns:android="http://schemas.android.com/apk/res/android" 
     android:versionCode="67" 
     android:versionName="3.4.3" 
@@ -9,7 +6,6 @@
     platformBuildVersionCode="34" 
     platformBuildVersionName="14">
     <uses-sdk android:minSdkVersion="21" android:targetSdkVersion="34"/>
->>>>>>> 1ea7cbfb
     <uses-permission android:name="android.permission.INTERNET"/>
     <uses-permission android:name="android.permission.WRITE_EXTERNAL_STORAGE"/>
     <uses-permission android:name="android.permission.READ_EXTERNAL_STORAGE"/>
@@ -48,17 +44,6 @@
                 <action android:name="android.intent.action.MAIN"/>
                 <category android:name="android.intent.category.LAUNCHER"/>
             </intent-filter>
-        </activity>
-<<<<<<< HEAD
-        <activity android:label="Second Life Terms of Service" android:name="com.lumiyaviewer.lumiya.ui.login.TOSActivity" android:exported="false"/>
-        <activity android:label="@string/app_name" android:name="com.lumiyaviewer.lumiya.ui.chat.ChatNewActivity" android:windowSoftInputMode="adjustResize" android:exported="false"/>
-        <activity android:label="@string/inventory_activity_title" android:icon="@drawable/inv_folder" android:name="com.lumiyaviewer.lumiya.ui.inventory.InventoryActivity" android:exported="false"/>
-        <activity android:label="@string/objects_activity_title" android:name="com.lumiyaviewer.lumiya.ui.objects.ObjectListNewActivity" android:exported="false"/>
-        <activity android:label="Lumiya Viewer settings" android:name="com.lumiyaviewer.lumiya.ui.settings.SettingsActivity" android:exported="false"/>
-        <activity android:theme="@style/Theme.AppCompat.Dialog" android:label="Lumiya Viewer: Streaming media" android:name="com.lumiyaviewer.lumiya.ui.media.StreamingMediaActivity" android:exported="false"/>
-        <activity android:theme="@style/Theme.Lumiya.NoActionBar" android:label="World View" android:name="com.lumiyaviewer.lumiya.ui.render.WorldViewActivity" android:exported="false"/>
-        <activity android:theme="@style/Theme.Lumiya.NoActionBar" android:label="VR View" android:name="com.lumiyaviewer.lumiya.ui.render.CardboardActivity" android:screenOrientation="landscape" android:enableVrMode="@string/gvr_vr_mode_component" android:exported="false">
-=======
         
         <activity 
             android:label="Second Life Terms of Service" 
@@ -106,24 +91,11 @@
             android:screenOrientation="landscape" 
             android:enableVrMode="@string/gvr_vr_mode_component" 
             android:exported="false">
->>>>>>> 1ea7cbfb
             <intent-filter>
                 <action android:name="com.lumiyaviewer.lumiya.ui.render.CardboardActivity"/>
                 <category android:name="com.google.intent.category.CARDBOARD"/>
                 <category android:name="com.google.intent.category.DAYDREAM"/>
-            </intent-filter>
         </activity>
-<<<<<<< HEAD
-        <activity android:theme="@style/Theme.Lumiya.NoActionBar" android:label="VR View" android:name="com.lumiyaviewer.lumiya.ui.render.CardboardTransitionActivity" android:exported="false"/>
-        <activity android:label="Minimap" android:name="com.lumiyaviewer.lumiya.ui.minimap.MinimapActivity" android:exported="false"/>
-        <activity android:label="Notecard" android:name="com.lumiyaviewer.lumiya.ui.inventory.NotecardEditActivity" android:exported="false"/>
-        <activity android:label="Manage grids" android:name="com.lumiyaviewer.lumiya.ui.grids.ManageGridsActivity" android:exported="false"/>
-        <activity android:label="Manage accounts" android:name="com.lumiyaviewer.lumiya.ui.accounts.ManageAccountsActivity" android:exported="false"/>
-        <activity android:label="Search" android:name="com.lumiyaviewer.lumiya.ui.search.SearchGridActivity" android:exported="false"/>
-        <activity android:label="My avatar" android:name="com.lumiyaviewer.lumiya.ui.myava.MyAvatarActivity" android:exported="false"/>
-        <activity android:label="What&apos;s new" android:name="com.lumiyaviewer.lumiya.ui.login.WhatsNewActivity" android:exported="false"/>
-        <activity android:theme="@style/Theme.AppCompat.Dialog" android:label="@string/app_name" android:name="com.lumiyaviewer.lumiya.ui.login.TeleportSLURLActivity" android:exported="true">
-=======
         
         <activity 
             android:theme="@style/Theme.Lumiya.NoActionBar" 
@@ -171,7 +143,6 @@
             android:label="@string/app_name" 
             android:name="com.lumiyaviewer.lumiya.ui.login.TeleportSLURLActivity" 
             android:exported="true">
->>>>>>> 1ea7cbfb
             <intent-filter>
                 <action android:name="android.intent.action.VIEW"/>
                 <category android:name="android.intent.category.DEFAULT"/>
@@ -187,10 +158,6 @@
                 <data android:scheme="secondlife"/>
             </intent-filter>
         </activity>
-<<<<<<< HEAD
-        <service android:name="com.lumiyaviewer.lumiya.GridConnectionService" android:exported="false"/>
-        <service android:name="com.lumiyaviewer.lumiya.StreamingMediaService" android:exported="false"/>
-=======
         
         <service 
             android:name="com.lumiyaviewer.lumiya.GridConnectionService"
@@ -198,7 +165,6 @@
         <service 
             android:name="com.lumiyaviewer.lumiya.StreamingMediaService"
             android:exported="false"/>
->>>>>>> 1ea7cbfb
         
         <!-- Cloud Plugin Services -->
         <service 
@@ -214,10 +180,6 @@
             android:theme="@style/Theme.AppCompat.Dialog"
             android:exported="false"/>
         
-<<<<<<< HEAD
-        <provider android:name="androidx.core.content.FileProvider" android:exported="false" android:authorities="com.lumiyaviewer.files" android:grantUriPermissions="true">
-            <meta-data android:name="android.support.FILE_PROVIDER_PATHS" android:resource="@xml/file_paths"/>
-=======
         <provider 
             android:name="androidx.core.content.FileProvider" 
             android:exported="false" 
@@ -226,7 +188,7 @@
             <meta-data 
                 android:name="android.support.FILE_PROVIDER_PATHS" 
                 android:resource="@xml/file_paths"/>
->>>>>>> 1ea7cbfb
+        </provider>
         </provider>
     </application>
 </manifest>