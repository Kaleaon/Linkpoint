--- conflicted
+++ resolved
@@ -119,40 +119,7 @@
     }
     
     /**
-<<<<<<< HEAD
-     * Send message through WebSocket connection
-     */
-    public boolean sendMessage(String message) {
-        if (webSocket == null || !connected) {
-            Log.w(TAG, "Cannot send message: WebSocket not connected");
-            return false;
-        }
-        
-        try {
-            return webSocket.send(message);
-        } catch (Exception e) {
-            Log.e(TAG, "Failed to send message", e);
-            return false;
-        }
-    }
-    
-    /**
-     * Send binary message through WebSocket connection
-     */
-    public boolean sendBinaryMessage(byte[] data) {
-        if (webSocket == null || !connected) {
-            Log.w(TAG, "Cannot send binary message: WebSocket not connected");
-            return false;
-        }
-        
-        try {
-            return webSocket.send(ByteString.of(data));
-        } catch (Exception e) {
-            Log.e(TAG, "Failed to send binary message", e);
-            return false;
-        }
-=======
-     * Send a message through the WebSocket connection
+     * Send a formatted message through the WebSocket connection (from main branch)
      */
     public java.util.concurrent.CompletableFuture<Boolean> sendMessage(String messageType, String payload) {
         return java.util.concurrent.CompletableFuture.supplyAsync(() -> {
@@ -175,7 +142,40 @@
                 return false;
             }
         });
->>>>>>> ee8d1fd7
+    }
+    
+    /**
+     * Send raw message through WebSocket connection (enhanced version)
+     */
+    public boolean sendRawMessage(String message) {
+        if (webSocket == null || !connected) {
+            Log.w(TAG, "Cannot send message: WebSocket not connected");
+            return false;
+        }
+        
+        try {
+            return webSocket.send(message);
+        } catch (Exception e) {
+            Log.e(TAG, "Failed to send message", e);
+            return false;
+        }
+    }
+    
+    /**
+     * Send binary message through WebSocket connection (enhanced version)
+     */
+    public boolean sendBinaryMessage(byte[] data) {
+        if (webSocket == null || !connected) {
+            Log.w(TAG, "Cannot send binary message: WebSocket not connected");
+            return false;
+        }
+        
+        try {
+            return webSocket.send(ByteString.of(data));
+        } catch (Exception e) {
+            Log.e(TAG, "Failed to send binary message", e);
+            return false;
+        }
     }
     
     // WebSocketListener implementation
